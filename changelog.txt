--- conflicted
+++ resolved
@@ -2,12 +2,9 @@
 * Make `functions:shell` respect the `--port` argument.
 * Improve error message when `firebase serve` can't acquire the right port.
 * Allow running the Firestore and RTDB emulators without a configuration.
-<<<<<<< HEAD
 * Fixes bug where profiler table rendering crashes due to undefined `path`.
-=======
 * Allow the Firestore emulator to give more information about invalid rulesets.
 * Hot reload firestore rules on change.
 * Upgrade archiver dependency to 3.0.0.
 * Update functions init templates to `v3.1.0`
-* Fix emulation of https functions.
->>>>>>> f6169ff2
+* Fix emulation of https functions.