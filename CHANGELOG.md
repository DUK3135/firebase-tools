--- conflicted
+++ resolved
@@ -1,8 +1,5 @@
 - Add Warsaw (europe-central2) Cloud Function Location to Firebase Extension template.
-<<<<<<< HEAD
-- Fixes import/export bug with Storage emulator download tokens (#3414)
-=======
 - Add Singapore (asia-southeast1) as a valid Firebase Realtime Database location.
 - Fixes `firebase init database` failure when no project is selected (#2981)
 - Fix issue where `firebase init database` overwrites entire `firebase.json` (#3299)
->>>>>>> e7d07c25
+- Fixes import/export bug with Storage emulator download tokens (#3414)