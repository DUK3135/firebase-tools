--- conflicted
+++ resolved
@@ -1,8 +1,5 @@
 * Introduce experimental support for browser clients to the Firestore emulator.
-<<<<<<< HEAD
+* No longer require authentication to run the functions emulator.
 * Add new project management commands: `projects:create`, `projects:list`.
 * Add new app management commands: `apps:create`, `apps:list`, `apps:sdkconfig`.
-* Improve `init` command to be able to create a new project.
-=======
-* No longer require authentication to run the functions emulator.
->>>>>>> 4b1a57ee
+* Improve `init` command to be able to create a new project.