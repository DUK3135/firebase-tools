import * as iam from "./iam";

import { logLabeledSuccess } from "../utils";
import { FirebaseError } from "../error";
import { Client } from "../apiv2";
import { secretManagerOrigin } from "../api";

// Matches projects/{PROJECT}/secrets/{SECRET}
const SECRET_NAME_REGEX = new RegExp(
  "projects\\/" +
    "(?<project>(?:\\d+)|(?:[A-Za-z]+[A-Za-z\\d-]*[A-Za-z\\d]?))\\/" +
    "secrets\\/" +
    "(?<secret>[A-Za-z\\d\\-_]+)"
);

// Matches projects/{PROJECT}/secrets/{SECRET}/versions/{latest|VERSION}
const SECRET_VERSION_NAME_REGEX = new RegExp(
  SECRET_NAME_REGEX.source + "\\/versions\\/" + "(?<version>latest|[0-9]+)"
);

export const secretManagerConsoleUri = (projectId: string) =>
  `https://console.cloud.google.com/security/secret-manager?project=${projectId}`;
export interface Secret {
  // Secret name/label (this is not resource name)
  name: string;
  // This is either projectID or number
  projectId: string;
  labels?: Record<string, string>;
}

type SecretVersionState = "STATE_UNSPECIFIED" | "ENABLED" | "DISABLED" | "DESTROYED";

export interface SecretVersion {
  secret: Secret;
  versionId: string;

  // Output-only fields
  readonly state?: SecretVersionState;
}

interface CreateSecretRequest {
  name: string;
  replication: { automatic: {} };
  labels: Record<string, string>;
}

interface AddVersionRequest {
  payload: { data: string };
}

const API_VERSION = "v1beta1";

const client = new Client({ urlPrefix: secretManagerOrigin, apiVersion: API_VERSION });

/**
 * Returns all secret resources of given project.
 */
export async function listSecrets(projectId: string): Promise<Secret[]> {
  const listRes = await client.get<{ secrets: Secret[] }>(`projects/${projectId}/secrets`);
  return listRes.body.secrets.map((s: any) => parseSecretResourceName(s.name));
}

/**
 * Returns secret resource of given name in the project.
 */
export async function getSecret(projectId: string, name: string): Promise<Secret> {
  const getRes = await client.get<Secret>(`projects/${projectId}/secrets/${name}`);
  const secret = parseSecretResourceName(getRes.body.name);
  secret.labels = getRes.body.labels ?? {};
  return secret;
}

/**
 * Returns secret version resource of given name and version in the project.
 */
export async function getSecretVersion(
  projectId: string,
  name: string,
  version: string
): Promise<Required<SecretVersion>> {
  const getRes = await client.get<{ name: string; state: SecretVersionState }>(
    `projects/${projectId}/secrets/${name}/versions/${version}`
  );
  return {
    ...parseSecretVersionResourceName(getRes.body.name),
    state: getRes.body.state,
  };
}

/**
 * Returns true if secret resource of given name exists on the project.
 */
export async function secretExists(projectId: string, name: string): Promise<boolean> {
  try {
    await getSecret(projectId, name);
    return true;
  } catch (err: any) {
    if (err.status === 404) {
      return false;
    }
    throw err;
  }
}

/**
 * Parse full secret resource name.
 */
export function parseSecretResourceName(resourceName: string): Secret {
  const match = SECRET_NAME_REGEX.exec(resourceName);
  if (!match?.groups) {
    throw new FirebaseError(`Invalid secret resource name [${resourceName}].`);
  }
  return {
    projectId: match.groups.project,
    name: match.groups.secret,
  };
}

/**
 * Parse full secret version resource name.
 */
export function parseSecretVersionResourceName(resourceName: string): SecretVersion {
  const match = resourceName.match(SECRET_VERSION_NAME_REGEX);
  if (!match?.groups) {
    throw new FirebaseError(`Invalid secret version resource name [${resourceName}].`);
  }
  return {
    secret: {
      projectId: match.groups.project,
      name: match.groups.secret,
    },
    versionId: match.groups.version,
  };
}

/**
 * Returns full secret version resource name.
 */
export function toSecretVersionResourceName(secretVersion: SecretVersion): string {
  return `projects/${secretVersion.secret.projectId}/secrets/${secretVersion.secret.name}/versions/${secretVersion.versionId}`;
}

/**
 * Creates a new secret resource.
 */
export async function createSecret(
  projectId: string,
  name: string,
  labels: Record<string, string>
): Promise<Secret> {
  const createRes = await client.post<CreateSecretRequest, Secret>(
    `projects/${projectId}/secrets`,
    {
      name,
      replication: {
        automatic: {},
      },
      labels,
    },
    { queryParams: { secretId: name } }
  );
  return parseSecretResourceName(createRes.body.name);
}

<<<<<<< HEAD
export async function patchSecret(
  projectId: string,
  name: string,
  labels: Record<string, string>
): Promise<Secret> {
  const fullName = `projects/${projectId}/secrets/${name}`;
  const res = await client.patch<Omit<Secret, "projectId">, Secret>(
    fullName,
    { name: fullName, labels },
    { queryParams: { updateMask: "labels" } } // Only allow patching labels for now.
  );
  return parseSecretResourceName(res.body.name);
}

=======
/**
 * Add new version the payload as value on the given secret.
 */
>>>>>>> 185b890a
export async function addVersion(
  projectId: string,
  name: string,
  payloadData: string
): Promise<Required<SecretVersion>> {
  const res = await client.post<AddVersionRequest, { name: string; state: SecretVersionState }>(
    `projects/${secret.projectId}/secrets/${secret.name}:addVersion`,
    {
      payload: {
        data: Buffer.from(payloadData).toString("base64"),
      },
    }
  );
  return {
    ...parseSecretVersionResourceName(res.body.name),
    state: res.body.state,
  };
}

/**
 * Returns IAM policy of a secret resource.
 */
export async function getIamPolicy(secret: Secret): Promise<iam.Policy> {
  const res = await client.get<iam.Policy>(
    `projects/${secret.projectId}/secrets/${secret.name}:getIamPolicy`
  );
  return res.body;
}

/**
 * Sets IAM policy on a secret resource.
 */
export async function setIamPolicy(secret: Secret, bindings: iam.Binding[]): Promise<void> {
  await client.post<{ policy: Partial<iam.Policy>; updateMask: string }, iam.Policy>(
    `projects/${secret.projectId}/secrets/${secret.name}:setIamPolicy`,
    {
      policy: {
        bindings,
      },
      updateMask: "bindings",
    }
  );
}

/**
 * Ensure that given service agents have the given IAM role on the secret resource.
 */
export async function ensureServiceAgentRole(
  secret: Secret,
  serviceAccountEmails: string[],
  role: string
): Promise<void> {
  const policy = await module.exports.getIamPolicy(secret);
  const bindings: iam.Binding[] = policy.bindings || [];
  let binding = bindings.find((b) => b.role === role);
  if (!binding) {
    binding = { role, members: [] };
    bindings.push(binding);
  }

  let shouldShortCircuit = true;
  for (const serviceAccount of serviceAccountEmails) {
    if (!binding.members.find((m) => m === `serviceAccount:${serviceAccount}`)) {
      binding.members.push(`serviceAccount:${serviceAccount}`);
      shouldShortCircuit = false;
    }
  }

  if (shouldShortCircuit) return;

  await module.exports.setIamPolicy(secret, bindings);

  // SecretManager would like us to _always_ inform users when we grant access to one of their secrets.
  // As a safeguard against forgetting to do so, we log it here.
  logLabeledSuccess(
    "secretmanager",
    `Granted ${role} on projects/${secret.projectId}/secrets/${
      secret.name
    } to ${serviceAccountEmails.join(", ")}`
  );
}<|MERGE_RESOLUTION|>--- conflicted
+++ resolved
@@ -162,7 +162,6 @@
   return parseSecretResourceName(createRes.body.name);
 }
 
-<<<<<<< HEAD
 export async function patchSecret(
   projectId: string,
   name: string,
@@ -177,11 +176,9 @@
   return parseSecretResourceName(res.body.name);
 }
 
-=======
 /**
  * Add new version the payload as value on the given secret.
  */
->>>>>>> 185b890a
 export async function addVersion(
   projectId: string,
   name: string,
