--- conflicted
+++ resolved
@@ -9,12 +9,7 @@
   const CLOUD_FUNCTION: Omit<backend.FunctionSpec, "id" | "region"> = {
     platform: "gcfv1",
     project: "project",
-<<<<<<< HEAD
-    runtime: "nodejs14",
-=======
     runtime: "nodejs16",
-    trigger: { allowInsecure: true },
->>>>>>> e95a517c
     entryPoint: "function",
     trigger: {},
   };
