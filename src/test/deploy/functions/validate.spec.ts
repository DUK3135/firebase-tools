--- conflicted
+++ resolved
@@ -5,10 +5,7 @@
 import * as fsutils from "../../../fsutils";
 import * as validate from "../../../deploy/functions/validate";
 import * as projectPath from "../../../projectPath";
-<<<<<<< HEAD
 import * as secretManager from "../../../gcp/secretManager";
-=======
->>>>>>> 8b1a5904
 import * as backend from "../../../deploy/functions/backend";
 
 describe("validate", () => {
@@ -119,7 +116,90 @@
     });
   });
 
-<<<<<<< HEAD
+  describe("endpointsAreValid", () => {
+    const ENDPOINT_BASE: backend.Endpoint = {
+      platform: "gcfv2",
+      id: "id",
+      region: "us-east1",
+      project: "project",
+      entryPoint: "func",
+      runtime: "nodejs16",
+      httpsTrigger: {},
+    };
+
+    it("Disallows concurrency for GCF gen 1", () => {
+      const ep: backend.Endpoint = {
+        ...ENDPOINT_BASE,
+        platform: "gcfv1",
+        availableMemoryMb: backend.MIN_MEMORY_FOR_CONCURRENCY,
+        concurrency: 2,
+      };
+      expect(() => validate.endpointsAreValid(backend.of(ep))).to.throw(/GCF gen 1/);
+    });
+
+    it("Allows endpoints with no mem and no concurrency", () => {
+      expect(() => validate.endpointsAreValid(backend.of(ENDPOINT_BASE))).to.not.throw;
+    });
+
+    it("Allows endpionts with mem and no concurrency", () => {
+      const ep: backend.Endpoint = {
+        ...ENDPOINT_BASE,
+        availableMemoryMb: 256,
+      };
+      expect(() => validate.endpointsAreValid(backend.of(ep))).to.not.throw;
+    });
+
+    it("Allows explicitly one concurrent", () => {
+      const ep: backend.Endpoint = {
+        ...ENDPOINT_BASE,
+        concurrency: 1,
+      };
+      expect(() => validate.endpointsAreValid(backend.of(ep))).to.not.throw;
+    });
+
+    it("Allows endpoints with enough mem and no concurrency", () => {
+      for (const mem of [2 << 10, 4 << 10, 8 << 10] as backend.MemoryOptions[]) {
+        const ep: backend.Endpoint = {
+          ...ENDPOINT_BASE,
+          availableMemoryMb: mem,
+        };
+        expect(() => validate.endpointsAreValid(backend.of(ep))).to.not.throw;
+      }
+    });
+
+    it("Allows endpoints with enough mem and explicit concurrency", () => {
+      for (const mem of [2 << 10, 4 << 10, 8 << 10] as backend.MemoryOptions[]) {
+        const ep: backend.Endpoint = {
+          ...ENDPOINT_BASE,
+          availableMemoryMb: mem,
+          concurrency: 42,
+        };
+        expect(() => validate.endpointsAreValid(backend.of(ep))).to.not.throw;
+      }
+    });
+
+    it("Disallows concurrency with too little memory (implicit)", () => {
+      const ep: backend.Endpoint = {
+        ...ENDPOINT_BASE,
+        concurrency: 2,
+      };
+      expect(() => validate.endpointsAreValid(backend.of(ep))).to.throw(
+        /they have fewer than 2GB memory/
+      );
+    });
+
+    it("Disallows concurrency with too little memory (explicit)", () => {
+      const ep: backend.Endpoint = {
+        ...ENDPOINT_BASE,
+        concurrency: 2,
+        availableMemoryMb: 512,
+      };
+      expect(() => validate.endpointsAreValid(backend.of(ep))).to.throw(
+        /they have fewer than 2GB memory/
+      );
+    });
+  });
+
   describe("secretsAreValid", () => {
     const project = "project";
 
@@ -231,89 +311,6 @@
 
       await validate.secretsAreValid(project, b);
       expect(backend.allEndpoints(b)[0].secretEnvironmentVariables![0].version).to.equal("2");
-=======
-  describe("endpointsAreValid", () => {
-    const ENDPOINT_BASE: backend.Endpoint = {
-      platform: "gcfv2",
-      id: "id",
-      region: "us-east1",
-      project: "project",
-      entryPoint: "func",
-      runtime: "nodejs16",
-      httpsTrigger: {},
-    };
-
-    it("Disallows concurrency for GCF gen 1", () => {
-      const ep: backend.Endpoint = {
-        ...ENDPOINT_BASE,
-        platform: "gcfv1",
-        availableMemoryMb: backend.MIN_MEMORY_FOR_CONCURRENCY,
-        concurrency: 2,
-      };
-      expect(() => validate.endpointsAreValid(backend.of(ep))).to.throw(/GCF gen 1/);
-    });
-
-    it("Allows endpoints with no mem and no concurrency", () => {
-      expect(() => validate.endpointsAreValid(backend.of(ENDPOINT_BASE))).to.not.throw;
-    });
-
-    it("Allows endpionts with mem and no concurrency", () => {
-      const ep: backend.Endpoint = {
-        ...ENDPOINT_BASE,
-        availableMemoryMb: 256,
-      };
-      expect(() => validate.endpointsAreValid(backend.of(ep))).to.not.throw;
-    });
-
-    it("Allows explicitly one concurrent", () => {
-      const ep: backend.Endpoint = {
-        ...ENDPOINT_BASE,
-        concurrency: 1,
-      };
-      expect(() => validate.endpointsAreValid(backend.of(ep))).to.not.throw;
-    });
-
-    it("Allows endpoints with enough mem and no concurrency", () => {
-      for (const mem of [2 << 10, 4 << 10, 8 << 10] as backend.MemoryOptions[]) {
-        const ep: backend.Endpoint = {
-          ...ENDPOINT_BASE,
-          availableMemoryMb: mem,
-        };
-        expect(() => validate.endpointsAreValid(backend.of(ep))).to.not.throw;
-      }
-    });
-
-    it("Allows endpoints with enough mem and explicit concurrency", () => {
-      for (const mem of [2 << 10, 4 << 10, 8 << 10] as backend.MemoryOptions[]) {
-        const ep: backend.Endpoint = {
-          ...ENDPOINT_BASE,
-          availableMemoryMb: mem,
-          concurrency: 42,
-        };
-        expect(() => validate.endpointsAreValid(backend.of(ep))).to.not.throw;
-      }
-    });
-
-    it("Disallows concurrency with too little memory (implicit)", () => {
-      const ep: backend.Endpoint = {
-        ...ENDPOINT_BASE,
-        concurrency: 2,
-      };
-      expect(() => validate.endpointsAreValid(backend.of(ep))).to.throw(
-        /they have fewer than 2GB memory/
-      );
-    });
-
-    it("Disallows concurrency with too little memory (explicit)", () => {
-      const ep: backend.Endpoint = {
-        ...ENDPOINT_BASE,
-        concurrency: 2,
-        availableMemoryMb: 512,
-      };
-      expect(() => validate.endpointsAreValid(backend.of(ep))).to.throw(
-        /they have fewer than 2GB memory/
-      );
->>>>>>> 8b1a5904
     });
   });
 });