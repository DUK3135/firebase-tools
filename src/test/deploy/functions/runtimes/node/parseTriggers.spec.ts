import { expect } from "chai";

import { FirebaseError } from "../../../../../error";
import * as backend from "../../../../../deploy/functions/backend";
import * as parseTriggers from "../../../../../deploy/functions/runtimes/node/parseTriggers";
import * as api from "../../../../../api";

describe("addResourcesToBackend", () => {
  const oldDefaultRegion = api.functionsDefaultRegion;
  before(() => {
    (api as any).functionsDefaultRegion = "us-central1";
  });

  after(() => {
    (api as any).functionsDefaultRegion = oldDefaultRegion;
  });

  const BASIC_TRIGGER: parseTriggers.TriggerAnnotation = Object.freeze({
    name: "func",
    entryPoint: "func",
  });

  const BASIC_FUNCTION_NAME: backend.TargetIds = Object.freeze({
    id: "func",
    region: api.functionsDefaultRegion,
    project: "project",
  });

  const BASIC_ENDPOINT: Omit<backend.Endpoint, "httpsTrigger"> = Object.freeze({
    platform: "gcfv1",
    ...BASIC_FUNCTION_NAME,
    runtime: "nodejs16",
    entryPoint: "func",
  });

  it("should assert against impossible configurations", () => {
    expect(() => {
      parseTriggers.addResourcesToBackend(
        "project",
        "nodejs16",
        {
          ...BASIC_TRIGGER,
          httpsTrigger: {},
          eventTrigger: {
            eventType: "google.pubsub.topic.publish",
            resource: "projects/project/topics/topic",
            service: "pubsub.googleapis.com",
          },
        },
        backend.empty()
      );
    }).to.throw(FirebaseError);
  });

  it("should handle a minimal https trigger", () => {
    const trigger: parseTriggers.TriggerAnnotation = {
      ...BASIC_TRIGGER,
      httpsTrigger: {},
    };

    const result = backend.empty();
    parseTriggers.addResourcesToBackend("project", "nodejs16", trigger, result);

    const expected: backend.Backend = backend.of({ ...BASIC_ENDPOINT, httpsTrigger: {} });
    expect(result).to.deep.equal(expected);
  });

  it("should handle a minimal task queue trigger", () => {
    const trigger: parseTriggers.TriggerAnnotation = {
      ...BASIC_TRIGGER,
      taskQueueTrigger: {},
    };

    const result = backend.empty();
    parseTriggers.addResourcesToBackend("project", "nodejs16", trigger, result);

    const expected: backend.Backend = {
      ...backend.of({ ...BASIC_ENDPOINT, taskQueueTrigger: {} }),
      requiredAPIs: {
        cloudtasks: "cloudtasks.googleapis.com",
      },
    };
    expect(result).to.deep.equal(expected);
  });

  describe("should handle a minimal event trigger", () => {
    for (const failurePolicy of [undefined, false, true, { retry: {} }]) {
      const name =
        typeof failurePolicy === "undefined" ? "undefined" : JSON.stringify(failurePolicy);
      it(`should handle failurePolicy=${name}`, () => {
        const trigger: parseTriggers.TriggerAnnotation = {
          ...BASIC_TRIGGER,
          eventTrigger: {
            service: "pubsub.googleapis.com",
            eventType: "google.pubsub.topic.publish",
            resource: "projects/project/topics/topic",
          },
        };
        if (typeof failurePolicy !== "undefined") {
          trigger.failurePolicy = failurePolicy;
        }

        const result = backend.empty();
        parseTriggers.addResourcesToBackend("project", "nodejs16", trigger, result);

        const eventTrigger: backend.EventTrigger = {
          eventType: "google.pubsub.topic.publish",
          eventFilters: {
            resource: "projects/project/topics/topic",
          },
          retry: !!failurePolicy,
        };
        const expected: backend.Backend = backend.of({ ...BASIC_ENDPOINT, eventTrigger });
        expect(result).to.deep.equal(expected);
      });
    }
  });

  it("should copy fields", () => {
    const trigger: parseTriggers.TriggerAnnotation = {
      ...BASIC_TRIGGER,
      httpsTrigger: {
        invoker: ["public"],
      },
      maxInstances: 42,
      minInstances: 1,
      serviceAccountEmail: "inlined@google.com",
      vpcConnectorEgressSettings: "PRIVATE_RANGES_ONLY",
      vpcConnector: "projects/project/locations/region/connectors/connector",
      ingressSettings: "ALLOW_ALL",
      timeout: "60s",
      labels: {
        test: "testing",
      },
    };

    const result = backend.empty();
    parseTriggers.addResourcesToBackend("project", "nodejs16", trigger, result);

    const config: backend.ServiceConfiguration = {
      maxInstances: 42,
      minInstances: 1,
      serviceAccountEmail: "inlined@google.com",
      vpcConnectorEgressSettings: "PRIVATE_RANGES_ONLY",
      vpcConnector: "projects/project/locations/region/connectors/connector",
      ingressSettings: "ALLOW_ALL",
      timeout: "60s",
      labels: {
        test: "testing",
      },
    };
    const expected: backend.Backend = backend.of({
      ...BASIC_ENDPOINT,
      httpsTrigger: {
        invoker: ["public"],
      },
      ...config,
    });
    expect(result).to.deep.equal(expected);
  });

  it("should rename/transform fields", () => {
    const trigger: parseTriggers.TriggerAnnotation = {
      ...BASIC_TRIGGER,
      eventTrigger: {
        eventType: "google.pubsub.topic.publish",
        resource: "projects/p/topics/t",
        service: "pubsub.googleapis.com",
      },
    };

    const result = backend.empty();
    parseTriggers.addResourcesToBackend("project", "nodejs16", trigger, result);

    const eventTrigger: backend.EventTrigger = {
      eventType: "google.pubsub.topic.publish",
      eventFilters: {
        resource: "projects/p/topics/t",
      },
      retry: false,
    };

    const expected: backend.Backend = backend.of({ ...BASIC_ENDPOINT, eventTrigger });
    expect(result).to.deep.equal(expected);
  });

  it("should support explicit regions", () => {
    const trigger: parseTriggers.TriggerAnnotation = {
      ...BASIC_TRIGGER,
      httpsTrigger: {},
      regions: ["europe-west1"],
    };

    const result = backend.empty();
    parseTriggers.addResourcesToBackend("project", "nodejs16", trigger, result);

    const expected: backend.Backend = backend.of({
      ...BASIC_ENDPOINT,
      region: "europe-west1",
      httpsTrigger: {},
    });
    expect(result).to.deep.equal(expected);
  });

  it("should support multiple regions", () => {
    const trigger: parseTriggers.TriggerAnnotation = {
      ...BASIC_TRIGGER,
      httpsTrigger: {},
      regions: ["us-central1", "europe-west1"],
    };

    const result = backend.empty();
    parseTriggers.addResourcesToBackend("project", "nodejs16", trigger, result);

    const expected: backend.Backend = backend.of(
      {
        ...BASIC_ENDPOINT,
        httpsTrigger: {},
        region: "us-central1",
      },
      {
        ...BASIC_ENDPOINT,
        httpsTrigger: {},
        region: "europe-west1",
      }
    );

    expect(result).to.deep.equal(expected);
  });

  it("should support schedules", () => {
    const schedule = {
      schedule: "every 10 minutes",
      timeZone: "America/Los_Angeles",
      retryConfig: {
        retryCount: 20,
        maxRetryDuration: "200s",
        minBackoffDuration: "1s",
        maxBackoffDuration: "10s",
        maxDoublings: 10,
      },
    };
    const trigger: parseTriggers.TriggerAnnotation = {
      ...BASIC_TRIGGER,
      eventTrigger: {
        eventType: "google.pubsub.topic.publish",
        resource: "projects/project/topics",
        service: "pubsub.googleapis.com",
      },
      regions: ["us-central1", "europe-west1"],
      schedule,
      labels: {
        test: "testing",
      },
    };

    const result = backend.empty();
    parseTriggers.addResourcesToBackend("project", "nodejs16", trigger, result);

    const europeFunctionName = {
      ...BASIC_FUNCTION_NAME,
      region: "europe-west1",
    };

    const expected: backend.Backend = {
      ...backend.of(
        {
          ...BASIC_ENDPOINT,
          region: "us-central1",
          labels: {
            test: "testing",
          },
          scheduleTrigger: schedule,
        },
        {
          ...BASIC_ENDPOINT,
          region: "europe-west1",
          labels: {
            test: "testing",
          },
          scheduleTrigger: schedule,
        }
      ),
      requiredAPIs: {
        pubsub: "pubsub.googleapis.com",
        scheduler: "cloudscheduler.googleapis.com",
      },
    };

    expect(result).to.deep.equal(expected);
  });

  it("should preserve empty vpc connector setting", () => {
    const trigger: parseTriggers.TriggerAnnotation = {
      ...BASIC_TRIGGER,
      httpsTrigger: {},
      vpcConnector: "",
    };

    const result = backend.empty();
    parseTriggers.addResourcesToBackend("project", "nodejs16", trigger, result);

    const expected: backend.Backend = backend.of({
      ...BASIC_ENDPOINT,
      httpsTrigger: {},
      vpcConnector: "",
    });

    expect(result).to.deep.equal(expected);
  });

  it("should parse secret", () => {
    const trigger: parseTriggers.TriggerAnnotation = {
      ...BASIC_TRIGGER,
      httpsTrigger: {},
      secrets: ["MY_SECRET"],
    };

    const expected: backend.Backend = backend.of({
      ...BASIC_ENDPOINT,
      httpsTrigger: {},
      secretEnvironmentVariables: [
        {
<<<<<<< HEAD
          projectId: "project",
=======
>>>>>>> 596a5e38
          secret: "MY_SECRET",
          key: "MY_SECRET",
        },
      ],
    });

    const result = backend.empty();
    parseTriggers.addResourcesToBackend("project", "nodejs16", trigger, result);
    expect(result).to.deep.equal(expected);
  });
});<|MERGE_RESOLUTION|>--- conflicted
+++ resolved
@@ -321,10 +321,6 @@
       httpsTrigger: {},
       secretEnvironmentVariables: [
         {
-<<<<<<< HEAD
-          projectId: "project",
-=======
->>>>>>> 596a5e38
           secret: "MY_SECRET",
           key: "MY_SECRET",
         },
