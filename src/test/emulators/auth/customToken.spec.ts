import { expect } from "chai";
import { decode as decodeJwt, sign as signJwt, JwtHeader } from "jsonwebtoken";
import { FirebaseJwtPayload, CUSTOM_TOKEN_AUDIENCE } from "../../../emulator/auth/operations";
import { PROVIDER_CUSTOM } from "../../../emulator/auth/state";
import { describeAuthEmulator, PROJECT_ID } from "./setup";
import {
  expectStatusCode,
  getAccountInfoByIdToken,
  updateAccountByLocalId,
  signInWithEmailLink,
  updateProjectConfig,
  registerTenant,
} from "./helpers";

describeAuthEmulator("sign-in with custom token", ({ authApi }) => {
  it("should create new account from custom token (unsigned)", async () => {
    const uid = "someuid";
    const claims = { abc: "def", ultimate: { answer: 42 } };
    const token = signJwt({ uid, claims }, "", {
      algorithm: "none",
      expiresIn: 3600,

      subject: "fake-service-account@example.com",
      issuer: "fake-service-account@example.com",
      audience: CUSTOM_TOKEN_AUDIENCE,
    });
    const idToken = await authApi()
      .post("/identitytoolkit.googleapis.com/v1/accounts:signInWithCustomToken")
      .query({ key: "fake-api-key" })
      .send({ token })
      .then((res) => {
        expectStatusCode(200, res);
        expect(res.body.isNewUser).to.equal(true);
        expect(res.body).to.have.property("refreshToken").that.is.a("string");

        const idToken = res.body.idToken as string;
        const decoded = decodeJwt(idToken, { complete: true }) as {
          header: JwtHeader;
          payload: FirebaseJwtPayload;
        } | null;
        expect(decoded, "JWT returned by emulator is invalid").not.to.be.null;
        expect(decoded!.header.alg).to.eql("none");
        expect(decoded!.payload).not.to.have.property("provider_id");
        expect(decoded!.payload.firebase)
          .to.have.property("sign_in_provider")
          .equals(PROVIDER_CUSTOM);
        expect(decoded!.payload).deep.include(claims);
        return idToken;
      });

    const info = await getAccountInfoByIdToken(authApi(), idToken);
    expect(info.localId).to.equal(uid);
  });

  it("should sign into existing account and merge claims", async () => {
    // Given an email sign-in user with some custom claims:
    const email = "alice@example.com";
    const { localId } = await signInWithEmailLink(authApi(), email);
    const customClaims = { abc: "abc", foo: "bar" };
    await updateAccountByLocalId(authApi(), localId, {
      customAttributes: JSON.stringify(customClaims),
    });

    const claims = { abc: "def", ultimate: { answer: 42 } };
    const token = JSON.stringify({ uid: localId, claims });
    const refreshToken = await authApi()
      .post("/identitytoolkit.googleapis.com/v1/accounts:signInWithCustomToken")
      .query({ key: "fake-api-key" })
      .send({ token })
      .then((res) => {
        expectStatusCode(200, res);
        expect(res.body.isNewUser).to.equal(false);
        expect(res.body).to.have.property("refreshToken").that.is.a("string");

        const idToken = res.body.idToken as string;
        const decoded = decodeJwt(idToken, { complete: true }) as {
          header: JwtHeader;
          payload: FirebaseJwtPayload;
        } | null;
        expect(decoded, "JWT returned by emulator is invalid").not.to.be.null;
        expect(decoded!.header.alg).to.eql("none");
        expect(decoded!.payload).not.to.have.property("provider_id");
        expect(decoded!.payload.firebase)
          .to.have.property("sign_in_provider")
          .equals(PROVIDER_CUSTOM);
        expect(decoded!.payload.firebase.identities).to.eql({
          email: [email],
        });
        expect(decoded!.payload).to.deep.include({
          // Claim values in custom token takes precedence over account-level.
          ...customClaims,
          ...claims,
        });
        return res.body.refreshToken as string;
      });

    // The claims also get attached to refreshed ID tokens.
    await authApi()
      .post("/securetoken.googleapis.com/v1/token")
      .type("form")
      .send({ refreshToken, grantType: "refresh_token" })
      .query({ key: "fake-api-key" })
      .then((res) => {
        expectStatusCode(200, res);
        const idToken = res.body.id_token;
        expect(idToken).to.be.a("string");
        const decoded = decodeJwt(idToken, { complete: true }) as {
          header: JwtHeader;
          payload: FirebaseJwtPayload;
        } | null;
        expect(decoded, "JWT returned by emulator is invalid").not.to.be.null;
        expect(decoded!.payload).to.deep.include({
          ...customClaims,
          ...claims,
        });
      });
  });

  it("should not issue a refresh token in passthrough mode", async () => {
    const uid = "someuid";
    const claims = { abc: "def", ultimate: { answer: 42 } };
    const token = signJwt({ uid, claims }, "", {
      algorithm: "none",
      expiresIn: 3600,

      subject: "fake-service-account@example.com",
      issuer: "fake-service-account@example.com",
      audience: CUSTOM_TOKEN_AUDIENCE,
    });
    await updateProjectConfig(authApi(), { usageMode: "PASSTHROUGH" });

    await authApi()
      .post("/identitytoolkit.googleapis.com/v1/accounts:signInWithCustomToken")
      .query({ key: "fake-api-key" })
      .send({ token })
      .then((res) => {
        expectStatusCode(200, res);
        expect(res.body.isNewUser).to.equal(false);
        expect(res.body).not.to.have.property("refreshToken");

        const idToken = res.body.idToken as string;
        const decoded = decodeJwt(idToken, { complete: true }) as {
          header: JwtHeader;
          payload: FirebaseJwtPayload;
        } | null;
        expect(decoded, "JWT returned by emulator is invalid").not.to.be.null;
        expect(decoded!.header.alg).to.eql("none");
        expect(decoded!.payload).not.to.have.property("provider_id");
        expect(decoded!.payload.firebase)
          .to.have.property("sign_in_provider")
          .equals(PROVIDER_CUSTOM);
        expect(decoded!.payload.firebase).to.have.property("usage_mode").equals("passthrough");
        expect(decoded!.payload).deep.include(claims);
        return idToken;
      });
  });

  it("should error if custom token is missing", async () => {
    await authApi()
      .post("/identitytoolkit.googleapis.com/v1/accounts:signInWithCustomToken")
      .query({ key: "fake-api-key" })
      .send({
        /* no token */
      })
      .then((res) => {
        expectStatusCode(400, res);
        expect(res.body.error.message).to.equal("MISSING_CUSTOM_TOKEN");
      });
  });

  it("should error if custom token is invalid", async () => {
    await authApi()
      .post("/identitytoolkit.googleapis.com/v1/accounts:signInWithCustomToken")
      .query({ key: "fake-api-key" })
      .send({ token: "{not+Json,That's=>For@Sure}" })
      .then((res) => {
        expectStatusCode(400, res);
        expect(res.body.error.message).to.include("INVALID_CUSTOM_TOKEN");
      });

    await authApi()
      .post("/identitytoolkit.googleapis.com/v1/accounts:signInWithCustomToken")
      .query({ key: "fake-api-key" })
      .send({ token: "ThisMayLookLikeAJWT.ButItWontDecode.ToJsonObjects" })
      .then((res) => {
        expectStatusCode(400, res);
        expect(res.body.error.message).to.include("INVALID_CUSTOM_TOKEN");
      });
  });

  it("should error if custom token addresses the wrong audience", async () => {
    const token = signJwt({ uid: "foo" }, "", {
      algorithm: "none",
      expiresIn: 3600,

      subject: "fake-service-account@example.com",
      issuer: "fake-service-account@example.com",
      audience: "http://localhost/not-the-firebase-auth-audience",
    });

    await authApi()
      .post("/identitytoolkit.googleapis.com/v1/accounts:signInWithCustomToken")
      .query({ key: "fake-api-key" })
      .send({ token })
      .then((res) => {
        expectStatusCode(400, res);
        expect(res.body.error.message).to.include("INVALID_CUSTOM_TOKEN");
      });
  });

  it("should error if custom token contains no uid", async () => {
    const token = signJwt(
      {
        /* no uid */
      },
      "",
      {
        algorithm: "none",
        expiresIn: 3600,

        subject: "fake-service-account@example.com",
        issuer: "fake-service-account@example.com",
        audience: CUSTOM_TOKEN_AUDIENCE,
      }
    );

    await authApi()
      .post("/identitytoolkit.googleapis.com/v1/accounts:signInWithCustomToken")
      .query({ key: "fake-api-key" })
      .send({ token })
      .then((res) => {
        expectStatusCode(400, res);
        expect(res.body.error.message).to.include("MISSING_IDENTIFIER");
      });

    await authApi()
      .post("/identitytoolkit.googleapis.com/v1/accounts:signInWithCustomToken")
      .query({ key: "fake-api-key" })
      .send({ token: '{"look": "I do not have uid"}' })
      .then((res) => {
        expectStatusCode(400, res);
        expect(res.body.error.message).to.include("MISSING_IDENTIFIER");
      });
  });

  it("should error if custom token contains forbidden claims", async () => {
    await authApi()
      .post("/identitytoolkit.googleapis.com/v1/accounts:signInWithCustomToken")
      .query({ key: "fake-api-key" })
      // Contains forbidden claim "firebase".
      .send({ token: '{"uid": "wow", "claims": {"firebase": "awesome"}}' })
      .then((res) => {
        expectStatusCode(400, res);
        expect(res.body.error.message).to.include("FORBIDDEN_CLAIM : firebase");
      });
  });

  it("should error if user is disabled", async () => {
    // Given an email sign-in user with some custom claims:
    const email = "alice@example.com";
    const { localId } = await signInWithEmailLink(authApi(), email);
    await updateAccountByLocalId(authApi(), localId, { disableUser: true });

    const claims = { abc: "def", ultimate: { answer: 42 } };
    const token = JSON.stringify({ uid: localId, claims });
    await authApi()
      .post("/identitytoolkit.googleapis.com/v1/accounts:signInWithCustomToken")
      .query({ key: "fake-api-key" })
      .send({ token })
      .then((res) => {
        expectStatusCode(400, res);
        expect(res.body.error).to.have.property("message").equal("USER_DISABLED");
      });
  });

  it("should error if auth is disabled", async () => {
    const tenant = await registerTenant(authApi(), PROJECT_ID, { disableAuth: true });

    await authApi()
      .post("/identitytoolkit.googleapis.com/v1/accounts:signInWithCustomToken")
      .query({ key: "fake-api-key" })
      .send({
        tenantId: tenant.tenantId,
      })
      .then((res) => {
        expectStatusCode(400, res);
        expect(res.body.error).to.have.property("message").equals("PROJECT_DISABLED");
      });
  });

  it("should error if custom token tenantId does not match", async () => {
    const tenant = await registerTenant(authApi(), PROJECT_ID, { disableAuth: false });
    const uid = "someuid";
    const claims = { abc: "def", ultimate: { answer: 42 } };
<<<<<<< HEAD
    const token = signJwt({ uid, claims, tenantId: "not-matching-tenant-id" }, "", {
=======
    const token = signJwt({ uid, claims, tenant_id: "not-matching-tenant-id" }, "", {
>>>>>>> e4b9b938
      algorithm: "none",
      expiresIn: 3600,

      subject: "fake-service-account@example.com",
      issuer: "fake-service-account@example.com",
      audience: CUSTOM_TOKEN_AUDIENCE,
    });

    await authApi()
      .post("/identitytoolkit.googleapis.com/v1/accounts:signInWithCustomToken")
      .query({ key: "fake-api-key" })
      .send({ token, tenantId: tenant.tenantId })
      .then((res) => {
        expectStatusCode(400, res);
        expect(res.body.error.message).to.include("TENANT_ID_MISMATCH");
      });
  });

  it("should create a new account from custom token with tenantId", async () => {
    const tenant = await registerTenant(authApi(), PROJECT_ID, { disableAuth: false });
    const uid = "someuid";
    const claims = { abc: "def", ultimate: { answer: 42 } };
<<<<<<< HEAD
    const token = signJwt({ uid, claims, tenantId: tenant.tenantId }, "", {
=======
    const token = signJwt({ uid, claims, tenant_id: tenant.tenantId }, "", {
>>>>>>> e4b9b938
      algorithm: "none",
      expiresIn: 3600,

      subject: "fake-service-account@example.com",
      issuer: "fake-service-account@example.com",
      audience: CUSTOM_TOKEN_AUDIENCE,
    });

    const idToken = await authApi()
      .post("/identitytoolkit.googleapis.com/v1/accounts:signInWithCustomToken")
      .query({ key: "fake-api-key" })
      .send({ token, tenantId: tenant.tenantId })
      .then((res) => {
        expectStatusCode(200, res);
        expect(res.body.isNewUser).to.equal(true);
        expect(res.body).to.have.property("refreshToken").that.is.a("string");

        return res.body.idToken as string;
      });

    const info = await getAccountInfoByIdToken(authApi(), idToken, tenant.tenantId);
    expect(info.tenantId).to.equal(tenant.tenantId);
  });
});<|MERGE_RESOLUTION|>--- conflicted
+++ resolved
@@ -292,11 +292,7 @@
     const tenant = await registerTenant(authApi(), PROJECT_ID, { disableAuth: false });
     const uid = "someuid";
     const claims = { abc: "def", ultimate: { answer: 42 } };
-<<<<<<< HEAD
-    const token = signJwt({ uid, claims, tenantId: "not-matching-tenant-id" }, "", {
-=======
     const token = signJwt({ uid, claims, tenant_id: "not-matching-tenant-id" }, "", {
->>>>>>> e4b9b938
       algorithm: "none",
       expiresIn: 3600,
 
@@ -319,11 +315,7 @@
     const tenant = await registerTenant(authApi(), PROJECT_ID, { disableAuth: false });
     const uid = "someuid";
     const claims = { abc: "def", ultimate: { answer: 42 } };
-<<<<<<< HEAD
-    const token = signJwt({ uid, claims, tenantId: tenant.tenantId }, "", {
-=======
     const token = signJwt({ uid, claims, tenant_id: tenant.tenantId }, "", {
->>>>>>> e4b9b938
       algorithm: "none",
       expiresIn: 3600,
 
