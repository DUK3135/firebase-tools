import * as path from "path";
import * as clc from "cli-color";

import { FirebaseError } from "../../error";
<<<<<<< HEAD
import { getSecretVersion } from "../../gcp/secretManager";
import { logLabeledSuccess } from "../../utils";
import * as backend from "./backend";
import * as fsutils from "../../fsutils";
import * as projectPath from "../../projectPath";
import * as utils from "../../utils";
=======
import * as fsutils from "../../fsutils";
>>>>>>> a8ccc7af

/**
 * Check that functions directory exists.
 * @param sourceDir Absolute path to source directory.
 * @param projectDir Absolute path to project directory.
 * @throws { FirebaseError } Functions directory must exist.
 */
export function functionsDirectoryExists(sourceDir: string, projectDir: string): void {
  if (!fsutils.dirExistsSync(sourceDir)) {
    const sourceDirName = path.relative(projectDir, sourceDir);
    const msg =
      `could not deploy functions because the ${clc.bold('"' + sourceDirName + '"')} ` +
      `directory was not found. Please create it or specify a different source directory in firebase.json`;
    throw new FirebaseError(msg);
  }
}

/**
 * Validate function names only contain letters, numbers, underscores, and hyphens
 * and not exceed 63 characters in length.
 * @param functionNames Object containing function names as keys.
 * @throws { FirebaseError } Function names must be valid.
 */
export function functionIdsAreValid(functions: { id: string; platform: string }[]): void {
  const v1FunctionName = /^[a-zA-Z][a-zA-Z0-9_-]{0,62}$/;
  const invalidV1Ids = functions.filter((fn) => {
    return fn.platform === "gcfv1" && !v1FunctionName.test(fn.id);
  });
  if (invalidV1Ids.length !== 0) {
    const msg =
      `${invalidV1Ids.map((f) => f.id).join(", ")} function name(s) can only contain letters, ` +
      `numbers, hyphens, and not exceed 62 characters in length`;
    throw new FirebaseError(msg);
  }

  const v2FunctionName = /^[a-z][a-z0-9-]{0,62}$/;
  const invalidV2Ids = functions.filter((fn) => {
    return fn.platform === "gcfv2" && !v2FunctionName.test(fn.id);
  });
  if (invalidV2Ids.length !== 0) {
    const msg =
      `${invalidV2Ids.map((f) => f.id).join(", ")} v2 function name(s) can only contin lower ` +
      `case letters, numbers, hyphens, and not exceed 62 characters in length`;
    throw new FirebaseError(msg);
  }
}

/**
 * Validate secret environment variables setting, if any.
 * A bad secret configuration can lead to a significant delay in function deploys.
 *
 * If validation fails for any secret config, throws a FirebaseError.
 */
export async function secretsAreValid(b: backend.Backend) {
  const endpoints = backend
    .allEndpoints(b)
    .filter((e) => e.secretEnvironmentVariables && e.secretEnvironmentVariables.length > 0);
  validatePlatformTargets(endpoints);
  await validateSecretVersions(endpoints);
}

/**
 * Ensures that all endpoints specifying secret environment variables target platform that supports the feature.
 */
function validatePlatformTargets(endpoints: backend.Endpoint[]) {
  const supportedPlatforms = ["gcfv1"];
  const unsupported = endpoints.filter((e) => !supportedPlatforms.includes(e.platform));
  if (unsupported.length > 0) {
    const errs = unsupported.map((e) => `${e.id}[platform=${e.platform}]`);
    throw new FirebaseError(
      `Tried to set secret environment variables on ${errs.join(", ")}. ` +
        `Only ${supportedPlatforms.join(", ")} support secret environments.`
    );
  }
}

/**
 * Validate each secret version referenced in target endpoints.
 *
 * A secret version is valid if:
 *   1) It exists.
 *   2) It's in state "enabled".
 */
async function validateSecretVersions(endpoints: backend.Endpoint[]) {
  const validate = async (s: backend.SecretEnvVar) => {
    const sv = await getSecretVersion(s.projectId, s.secret, s.version || "latest");
    if (s.version == null) {
      logLabeledSuccess(
        "functions",
        `resolved secret version of ${clc.bold(s.secret)} to ${clc.bold(sv.version)}.`
      );
      s.version = sv.version;
    }
    if (sv.state !== "ENABLED") {
      throw new FirebaseError(
        `Expected secret ${s.secret}@${s.version} to be in state ENABLED not ${sv.state}.`
      );
    }
  };

  const validations: Promise<void>[] = [];
  for (const e of endpoints) {
    for (const s of e.secretEnvironmentVariables! || []) {
      validations.push(validate(s));
    }
  }
  const results = await utils.allSettled(validations);

  const errs: { message: string }[] = results
    .filter((r) => r.status === "rejected")
    .map((r) => (r as utils.PromiseRejectedResult).reason as { message: string });
  if (errs.length) {
    const msg = errs.map((e) => e.message).join(", ");
    throw new FirebaseError(`Failed to validate secret versions: ${msg}`);
  }
}<|MERGE_RESOLUTION|>--- conflicted
+++ resolved
@@ -2,16 +2,11 @@
 import * as clc from "cli-color";
 
 import { FirebaseError } from "../../error";
-<<<<<<< HEAD
 import { getSecretVersion } from "../../gcp/secretManager";
 import { logLabeledSuccess } from "../../utils";
 import * as backend from "./backend";
 import * as fsutils from "../../fsutils";
-import * as projectPath from "../../projectPath";
 import * as utils from "../../utils";
-=======
-import * as fsutils from "../../fsutils";
->>>>>>> a8ccc7af
 
 /**
  * Check that functions directory exists.
