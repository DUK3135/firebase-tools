import * as path from "path";
import * as clc from "cli-color";

import { FirebaseError } from "../../error";
<<<<<<< HEAD
import { getSecretVersion } from "../../gcp/secretManager";
import { logLabeledSuccess } from "../../utils";
import * as backend from "./backend";
import * as fsutils from "../../fsutils";
=======
import { getSecretVersion, SecretVersion } from "../../gcp/secretManager";
import { logLabeledSuccess } from "../../utils";
import * as fsutils from "../../fsutils";
import * as backend from "./backend";

/** Validate that the configuration for endpoints are valid. */
export function endpointsAreValid(wantBackend: backend.Backend): void {
  functionIdsAreValid(backend.allEndpoints(wantBackend));

  // Our SDK doesn't let people articulate this, but it's theoretically possible in the manifest syntax.
  const gcfV1WithConcurrency = backend
    .allEndpoints(wantBackend)
    .filter((endpoint) => (endpoint.concurrency || 1) != 1 && endpoint.platform == "gcfv1")
    .map((endpoint) => endpoint.id);
  if (gcfV1WithConcurrency.length) {
    const msg = `Cannot set concurrency on the functions ${gcfV1WithConcurrency.join(
      ","
    )} because they are GCF gen 1`;
    throw new FirebaseError(msg);
  }

  const tooSmallForConcurrency = backend
    .allEndpoints(wantBackend)
    .filter((endpoint) => {
      if ((endpoint.concurrency || 1) == 1) {
        return false;
      }
      const mem = endpoint.availableMemoryMb || backend.DEFAULT_MEMORY;
      return mem < backend.MIN_MEMORY_FOR_CONCURRENCY;
    })
    .map((endpoint) => endpoint.id);
  if (tooSmallForConcurrency.length) {
    const msg = `Cannot set concurency on the functions ${tooSmallForConcurrency.join(
      ","
    )} because they have fewer than 2GB memory`;
    throw new FirebaseError(msg);
  }
}
>>>>>>> 596a5e38
import * as utils from "../../utils";

/**
 * Check that functions directory exists.
 * @param sourceDir Absolute path to source directory.
 * @param projectDir Absolute path to project directory.
 * @throws { FirebaseError } Functions directory must exist.
 */
export function functionsDirectoryExists(sourceDir: string, projectDir: string): void {
  if (!fsutils.dirExistsSync(sourceDir)) {
    const sourceDirName = path.relative(projectDir, sourceDir);
    const msg =
      `could not deploy functions because the ${clc.bold('"' + sourceDirName + '"')} ` +
      `directory was not found. Please create it or specify a different source directory in firebase.json`;
    throw new FirebaseError(msg);
  }
}

/**
 * Validate function names only contain letters, numbers, underscores, and hyphens
 * and not exceed 63 characters in length.
 * @param functionNames Object containing function names as keys.
 * @throws { FirebaseError } Function names must be valid.
 */
export function functionIdsAreValid(functions: { id: string; platform: string }[]): void {
  const v1FunctionName = /^[a-zA-Z][a-zA-Z0-9_-]{0,62}$/;
  const invalidV1Ids = functions.filter((fn) => {
    return fn.platform === "gcfv1" && !v1FunctionName.test(fn.id);
  });
  if (invalidV1Ids.length !== 0) {
    const msg =
      `${invalidV1Ids.map((f) => f.id).join(", ")} function name(s) can only contain letters, ` +
      `numbers, hyphens, and not exceed 62 characters in length`;
    throw new FirebaseError(msg);
  }

  const v2FunctionName = /^[a-z][a-z0-9-]{0,62}$/;
  const invalidV2Ids = functions.filter((fn) => {
    return fn.platform === "gcfv2" && !v2FunctionName.test(fn.id);
  });
  if (invalidV2Ids.length !== 0) {
    const msg =
      `${invalidV2Ids.map((f) => f.id).join(", ")} v2 function name(s) can only contin lower ` +
      `case letters, numbers, hyphens, and not exceed 62 characters in length`;
    throw new FirebaseError(msg);
  }
}

/**
 * Validate secret environment variables setting, if any.
 * A bad secret configuration can lead to a significant delay in function deploys.
 *
 * If validation fails for any secret config, throws a FirebaseError.
 */
<<<<<<< HEAD
export async function secretsAreValid(b: backend.Backend) {
  const endpoints = backend
    .allEndpoints(b)
    .filter((e) => e.secretEnvironmentVariables && e.secretEnvironmentVariables.length > 0);
  validatePlatformTargets(endpoints);
  await validateSecretVersions(endpoints);
=======
export async function secretsAreValid(
  projectId: string,
  wantBackend: backend.Backend,
  haveBackend: backend.Backend
) {
  const endpoints = backend
    .allEndpoints(wantBackend)
    .filter((e) => e.secretEnvironmentVariables && e.secretEnvironmentVariables.length > 0);
  validatePlatformTargets(endpoints);
  await validateSecretVersions(projectId, endpoints);
>>>>>>> 596a5e38
}

/**
 * Ensures that all endpoints specifying secret environment variables target platform that supports the feature.
 */
function validatePlatformTargets(endpoints: backend.Endpoint[]) {
  const supportedPlatforms = ["gcfv1"];
  const unsupported = endpoints.filter((e) => !supportedPlatforms.includes(e.platform));
  if (unsupported.length > 0) {
    const errs = unsupported.map((e) => `${e.id}[platform=${e.platform}]`);
    throw new FirebaseError(
      `Tried to set secret environment variables on ${errs.join(", ")}. ` +
        `Only ${supportedPlatforms.join(", ")} support secret environments.`
    );
  }
}

/**
 * Validate each secret version referenced in target endpoints.
 *
 * A secret version is valid if:
 *   1) It exists.
 *   2) It's in state "enabled".
 */
<<<<<<< HEAD
async function validateSecretVersions(endpoints: backend.Endpoint[]) {
  const validate = async (s: backend.SecretEnvVar) => {
    const sv = await getSecretVersion(s.projectId, s.secret, "latest");
    if (s.version == null) {
      logLabeledSuccess(
        "functions",
        `resolved secret version of ${clc.bold(s.secret)} to ${clc.bold(sv.version)}.`
      );
      s.version = sv.version;
    }
    if (sv.state !== "ENABLED") {
      throw new FirebaseError(
        `Expected secret ${s.secret}@${s.version} to be in state ENABLED not ${sv.state}.`
      );
    }
  };

  const validations: Promise<void>[] = [];
  for (const e of endpoints) {
    for (const s of e.secretEnvironmentVariables! || []) {
      validations.push(validate(s));
    }
  }
  const results = await utils.allSettled(validations);

  const errs: { message: string }[] = results
    .filter((r) => r.status === "rejected")
    .map((r) => (r as utils.PromiseRejectedResult).reason as { message: string });
  if (errs.length) {
    const msg = errs.map((e) => e.message).join(", ");
    throw new FirebaseError(`Failed to validate secret versions: ${msg}`);
=======
async function validateSecretVersions(projectId: string, endpoints: backend.Endpoint[]) {
  const toResolve: Set<string> = new Set();
  for (const e of endpoints) {
    for (const s of e.secretEnvironmentVariables! || []) {
      toResolve.add(s.secret);
    }
  }

  const results = await utils.allSettled(
    Array.from(toResolve).map(async (secret): Promise<SecretVersion> => {
      const sv = await getSecretVersion(projectId, secret, "latest");
      logLabeledSuccess(
        "functions",
        `resolved secret version of ${clc.bold(secret)} to ${clc.bold(sv.version)}.`
      );
      return sv;
    })
  );

  const secretVersions: Record<string, SecretVersion> = {};
  const errs: FirebaseError[] = [];
  for (const result of results) {
    if (result.status === "fulfilled") {
      const sv = result.value;

      if (sv.state != "ENABLED") {
        errs.push(
          new FirebaseError(
            `Expected secret ${sv.secret.name}@${sv.version} to be in state ENABLED not ${sv.state}.`
          )
        );
      }

      secretVersions[sv.secret.name] = sv;
    } else {
      errs.push(new FirebaseError((result.reason as { message: string }).message));
    }
  }

  if (errs.length) {
    throw new FirebaseError("Failed to validate secret versions", { children: errs });
  }

  // Fill in versions.
  for (const e of endpoints) {
    for (const s of e.secretEnvironmentVariables! || []) {
      s.version = secretVersions[s.secret].version;
      if (!s.version) {
        throw new FirebaseError("Secret version is unexpectedly undefined. Please file a ticket.");
      }
    }
>>>>>>> 596a5e38
  }
}<|MERGE_RESOLUTION|>--- conflicted
+++ resolved
@@ -2,12 +2,6 @@
 import * as clc from "cli-color";
 
 import { FirebaseError } from "../../error";
-<<<<<<< HEAD
-import { getSecretVersion } from "../../gcp/secretManager";
-import { logLabeledSuccess } from "../../utils";
-import * as backend from "./backend";
-import * as fsutils from "../../fsutils";
-=======
 import { getSecretVersion, SecretVersion } from "../../gcp/secretManager";
 import { logLabeledSuccess } from "../../utils";
 import * as fsutils from "../../fsutils";
@@ -46,7 +40,6 @@
     throw new FirebaseError(msg);
   }
 }
->>>>>>> 596a5e38
 import * as utils from "../../utils";
 
 /**
@@ -101,14 +94,6 @@
  *
  * If validation fails for any secret config, throws a FirebaseError.
  */
-<<<<<<< HEAD
-export async function secretsAreValid(b: backend.Backend) {
-  const endpoints = backend
-    .allEndpoints(b)
-    .filter((e) => e.secretEnvironmentVariables && e.secretEnvironmentVariables.length > 0);
-  validatePlatformTargets(endpoints);
-  await validateSecretVersions(endpoints);
-=======
 export async function secretsAreValid(
   projectId: string,
   wantBackend: backend.Backend,
@@ -119,7 +104,6 @@
     .filter((e) => e.secretEnvironmentVariables && e.secretEnvironmentVariables.length > 0);
   validatePlatformTargets(endpoints);
   await validateSecretVersions(projectId, endpoints);
->>>>>>> 596a5e38
 }
 
 /**
@@ -144,39 +128,6 @@
  *   1) It exists.
  *   2) It's in state "enabled".
  */
-<<<<<<< HEAD
-async function validateSecretVersions(endpoints: backend.Endpoint[]) {
-  const validate = async (s: backend.SecretEnvVar) => {
-    const sv = await getSecretVersion(s.projectId, s.secret, "latest");
-    if (s.version == null) {
-      logLabeledSuccess(
-        "functions",
-        `resolved secret version of ${clc.bold(s.secret)} to ${clc.bold(sv.version)}.`
-      );
-      s.version = sv.version;
-    }
-    if (sv.state !== "ENABLED") {
-      throw new FirebaseError(
-        `Expected secret ${s.secret}@${s.version} to be in state ENABLED not ${sv.state}.`
-      );
-    }
-  };
-
-  const validations: Promise<void>[] = [];
-  for (const e of endpoints) {
-    for (const s of e.secretEnvironmentVariables! || []) {
-      validations.push(validate(s));
-    }
-  }
-  const results = await utils.allSettled(validations);
-
-  const errs: { message: string }[] = results
-    .filter((r) => r.status === "rejected")
-    .map((r) => (r as utils.PromiseRejectedResult).reason as { message: string });
-  if (errs.length) {
-    const msg = errs.map((e) => e.message).join(", ");
-    throw new FirebaseError(`Failed to validate secret versions: ${msg}`);
-=======
 async function validateSecretVersions(projectId: string, endpoints: backend.Endpoint[]) {
   const toResolve: Set<string> = new Set();
   for (const e of endpoints) {
@@ -228,6 +179,5 @@
         throw new FirebaseError("Secret version is unexpectedly undefined. Please file a ticket.");
       }
     }
->>>>>>> 596a5e38
   }
 }