--- conflicted
+++ resolved
@@ -3,12 +3,6 @@
 
 import { FirebaseError } from "../../error";
 import { getSecretVersion, SecretVersion } from "../../gcp/secretManager";
-<<<<<<< HEAD
-import { logLabeledSuccess } from "../../utils";
-import * as backend from "./backend";
-import * as fsutils from "../../fsutils";
-import * as utils from "../../utils";
-=======
 import { logger } from "../../logger";
 import * as fsutils from "../../fsutils";
 import * as backend from "./backend";
@@ -48,7 +42,6 @@
     throw new FirebaseError(msg);
   }
 }
->>>>>>> 3310fdc2
 
 /**
  * Check that functions directory exists.
@@ -102,15 +95,9 @@
  *
  * If validation fails for any secret config, throws a FirebaseError.
  */
-<<<<<<< HEAD
-export async function secretsAreValid(projectId: string, b: backend.Backend) {
-  const endpoints = backend
-    .allEndpoints(b)
-=======
 export async function secretsAreValid(projectId: string, wantBackend: backend.Backend) {
   const endpoints = backend
     .allEndpoints(wantBackend)
->>>>>>> 3310fdc2
     .filter((e) => e.secretEnvironmentVariables && e.secretEnvironmentVariables.length > 0);
   validatePlatformTargets(endpoints);
   await validateSecretVersions(projectId, endpoints);
@@ -140,30 +127,15 @@
  */
 async function validateSecretVersions(projectId: string, endpoints: backend.Endpoint[]) {
   const toResolve: Set<string> = new Set();
-<<<<<<< HEAD
-  for (const e of endpoints) {
-    for (const s of e.secretEnvironmentVariables! || []) {
-      toResolve.add(s.secret);
-    }
-=======
   for (const s of secrets.of(endpoints)) {
     toResolve.add(s.secret);
->>>>>>> 3310fdc2
   }
 
   const results = await utils.allSettled(
     Array.from(toResolve).map(async (secret): Promise<SecretVersion> => {
-<<<<<<< HEAD
-      const sv = await getSecretVersion(projectId, secret, "latest");
-      logLabeledSuccess(
-        "functions",
-        `resolved secret version of ${clc.bold(secret)} to ${clc.bold(sv.version)}.`
-      );
-=======
       // We resolve the secret to its latest version - we do not allow CF3 customers to pin secret versions.
       const sv = await getSecretVersion(projectId, secret, "latest");
       logger.debug(`Resolved secret version of ${clc.bold(secret)} to ${clc.bold(sv.versionId)}.`);
->>>>>>> 3310fdc2
       return sv;
     })
   );
@@ -173,17 +145,6 @@
   for (const result of results) {
     if (result.status === "fulfilled") {
       const sv = result.value;
-<<<<<<< HEAD
-
-      if (sv.state != "ENABLED") {
-        errs.push(
-          new FirebaseError(
-            `Expected secret ${sv.secret.name}@${sv.version} to be in state ENABLED not ${sv.state}.`
-          )
-        );
-      }
-
-=======
       if (sv.state != "ENABLED") {
         errs.push(
           new FirebaseError(
@@ -191,7 +152,6 @@
           )
         );
       }
->>>>>>> 3310fdc2
       secretVersions[sv.secret.name] = sv;
     } else {
       errs.push(new FirebaseError((result.reason as { message: string }).message));
@@ -202,15 +162,6 @@
     throw new FirebaseError("Failed to validate secret versions", { children: errs });
   }
 
-<<<<<<< HEAD
-  // Fill in versions
-  for (const e of endpoints) {
-    for (const s of e.secretEnvironmentVariables! || []) {
-      s.version = secretVersions[s.secret].version;
-      if (!s.version) {
-        throw new FirebaseError("Secret version is unexpectedly undefined. Please file a ticket.");
-      }
-=======
   // Fill in versions.
   for (const s of secrets.of(endpoints)) {
     s.version = secretVersions[s.secret].versionId;
@@ -218,7 +169,6 @@
       throw new FirebaseError(
         "Secret version is unexpectedly undefined. This should never happen."
       );
->>>>>>> 3310fdc2
     }
   }
 }