import * as path from "path";
import * as _ from "lodash";
import { fork } from "child_process";

import { FirebaseError } from "../../../../error";
import { logger } from "../../../../logger";
import * as backend from "../../backend";
import * as api from "../../../../api";
import * as proto from "../../../../gcp/proto";
import * as args from "../../args";
import * as runtimes from "../../runtimes";
import { STORAGE_V2_EVENTS } from "../../eventTypes";
import {
  parseSecretResourceName,
  parseSecretVersionResourceName,
} from "../../../../gcp/secretManager";

const TRIGGER_PARSER = path.resolve(__dirname, "./triggerParser.js");

export interface ScheduleRetryConfig {
  retryCount?: number;
  maxRetryDuration?: string;
  minBackoffDuration?: string;
  maxBackoffDuration?: string;
  maxDoublings?: number;
}

/**
 * Configuration options for scheduled functions.
 */
export interface ScheduleAnnotation {
  schedule: string;
  timeZone?: string;
  retryConfig?: ScheduleRetryConfig;
}

// Defined in firebase-functions/src/cloud-function.ts
export interface TriggerAnnotation {
  name: string;
  platform?: "gcfv1" | "gcfv2";
  labels?: Record<string, string>;
  entryPoint: string;
  vpcConnector?: string;
  vpcConnectorEgressSettings?: string;
  ingressSettings?: string;
  availableMemoryMb?: number;
  timeout?: proto.Duration;
  maxInstances?: number;
  minInstances?: number;
  serviceAccountEmail?: string;
  secrets?: string[];
  httpsTrigger?: {
    invoker?: string[];
  };
  eventTrigger?: {
    eventType: string;
    resource: string;
    // Deprecated
    service: string;
  };
  taskQueueTrigger?: {
    rateLimits?: {
      maxBurstSize?: number;
      maxConcurrentDispatches?: number;
      maxDispatchesPerSecond?: number;
    };
    retryConfig?: {
      maxAttempts?: number;
      maxRetryDuration?: proto.Duration;
      minBackoff?: proto.Duration;
      maxBackoff?: proto.Duration;
      maxDoublings?: number;
    };
    invoker?: string[];
  };
  failurePolicy?: {};
  schedule?: ScheduleAnnotation;
  timeZone?: string;
  regions?: string[];
  concurrency?: number;
}

/**
 * Removes any inspect options (`inspect` or `inspect-brk`) from options so the forked process is able to run (otherwise
 * it'll inherit process values and will use the same port).
 * @param options From either `process.execArgv` or `NODE_OPTIONS` envar (which is a space separated string)
 * @return `options` without any `inspect` or `inspect-brk` values
 */
function removeInspectOptions(options: string[]): string[] {
  return options.filter((opt) => !opt.startsWith("--inspect"));
}

function parseTriggers(
  projectId: string,
  sourceDir: string,
  configValues: backend.RuntimeConfigValues,
  envs: backend.EnvironmentVariables
): Promise<TriggerAnnotation[]> {
  return new Promise((resolve, reject) => {
    const env = { ...envs } as NodeJS.ProcessEnv;
    env.GCLOUD_PROJECT = projectId;
    if (!_.isEmpty(configValues)) {
      env.CLOUD_RUNTIME_CONFIG = JSON.stringify(configValues);
    }

    const execArgv = removeInspectOptions(process.execArgv);
    if (env.NODE_OPTIONS) {
      env.NODE_OPTIONS = removeInspectOptions(env.NODE_OPTIONS.split(" ")).join(" ");
    }

    const parser = fork(TRIGGER_PARSER, [sourceDir], {
      silent: true,
      env: env,
      execArgv: execArgv,
    });

    parser.on("message", (message) => {
      if (message.triggers) {
        resolve(message.triggers);
      } else if (message.error) {
        reject(new FirebaseError(message.error, { exit: 1 }));
      }
    });

    parser.on("exit", (code) => {
      if (code !== 0) {
        reject(
          new FirebaseError(
            "There was an unknown problem while trying to parse function triggers.",
            { exit: 2 }
          )
        );
      }
    });
  });
}

// Currently we always use JS trigger parsing
export function useStrategy(context: args.Context): Promise<boolean> {
  return Promise.resolve(true);
}

export async function discoverBackend(
  projectId: string,
  sourceDir: string,
  runtime: runtimes.Runtime,
  configValues: backend.RuntimeConfigValues,
  envs: backend.EnvironmentVariables
): Promise<backend.Backend> {
  const triggerAnnotations = await parseTriggers(projectId, sourceDir, configValues, envs);
  const want: backend.Backend = { ...backend.empty(), environmentVariables: envs };
  for (const annotation of triggerAnnotations) {
    addResourcesToBackend(projectId, runtime, annotation, want);
  }
  return want;
}

export function addResourcesToBackend(
  projectId: string,
  runtime: runtimes.Runtime,
  annotation: TriggerAnnotation,
  want: backend.Backend
): void {
  Object.freeze(annotation);
  // Every trigger annotation is at least a function
  for (const region of annotation.regions || [api.functionsDefaultRegion]) {
    let triggered: backend.Triggered;

    // +!! is 1 for truthy values and 0 for falsy values
    const triggerCount =
      +!!annotation.httpsTrigger + +!!annotation.eventTrigger + +!!annotation.taskQueueTrigger;
    if (triggerCount != 1) {
      throw new FirebaseError(
        "Unexpected annotation generated by the Firebase Functions SDK. This should never happen."
      );
    }

    if (annotation.taskQueueTrigger) {
      triggered = { taskQueueTrigger: annotation.taskQueueTrigger };
      want.requiredAPIs["cloudtasks"] = "cloudtasks.googleapis.com";
    } else if (annotation.httpsTrigger) {
      const trigger: backend.HttpsTrigger = {};
      if (annotation.failurePolicy) {
        logger.warn(`Ignoring retry policy for HTTPS function ${annotation.name}`);
      }
      proto.copyIfPresent(trigger, annotation.httpsTrigger, "invoker");
      triggered = { httpsTrigger: trigger };
    } else if (annotation.schedule) {
      want.requiredAPIs["pubsub"] = "pubsub.googleapis.com";
      want.requiredAPIs["scheduler"] = "cloudscheduler.googleapis.com";
      triggered = { scheduleTrigger: annotation.schedule };
    } else {
      triggered = {
        eventTrigger: {
          eventType: annotation.eventTrigger!.eventType,
          eventFilters: {
            resource: annotation.eventTrigger!.resource,
          },
          retry: !!annotation.failurePolicy,
        },
      };

      // TODO: yank this edge case for a v2 trigger on the pre-container contract
      // once we use container contract for the functionsv2 experiment.
      if (STORAGE_V2_EVENTS.find((event) => event === (annotation.eventTrigger?.eventType || ""))) {
        triggered.eventTrigger.eventFilters = {
          bucket: annotation.eventTrigger!.resource,
        };
      }
    }
    const endpoint: backend.Endpoint = {
      platform: annotation.platform || "gcfv1",
      id: annotation.name,
      region: region,
      project: projectId,
      entryPoint: annotation.entryPoint,
      runtime: runtime,
      ...triggered,
    };
    if (annotation.vpcConnector != null) {
      let maybeId = annotation.vpcConnector;
      if (maybeId && !maybeId.includes("/")) {
        maybeId = `projects/${projectId}/locations/${region}/connectors/${maybeId}`;
      }
      endpoint.vpcConnector = maybeId;
    }

    if (annotation.secrets) {
      const secretEnvs: backend.SecretEnvVar[] = [];
      for (const secret of annotation.secrets) {
<<<<<<< HEAD
        if (secret.includes("/")) {
          // Assume full secret resource name, either a secret or a secret version name.
          //   (e.g. projects/my-project/secrets/MY_API_KEY/versions/2)
          const parsedSecret = parseSecretResourceName(secret);
          const secretEnv: backend.SecretEnvVar = {
            key: parsedSecret.name,
            secret: parsedSecret.name,
            projectId: parsedSecret.projectId,
          };
          if (secret.includes("/versions/")) {
            const secretVersion = parseSecretVersionResourceName(secret);
            secretEnv.version = secretVersion.version;
          }
          secretEnvs.push(secretEnv);
        } else {
          // Assume secret resource id (e.g. MY_API_KEY[@VERSION]).
          const [key, version] = secret.split("@");
          const secretEnv: backend.SecretEnvVar = {
            key,
            projectId,
            secret: key,
          };
          if (version != undefined) {
            secretEnv.version = version;
          }
          secretEnvs.push(secretEnv);
        }
=======
        const secretEnv: backend.SecretEnvVar = {
          secret,
          key: secret,
        };
        secretEnvs.push(secretEnv);
>>>>>>> 08f22361
      }
      endpoint.secretEnvironmentVariables = secretEnvs;
    }

    proto.copyIfPresent(
      endpoint,
      annotation,
      "concurrency",
      "serviceAccountEmail",
      "labels",
      "vpcConnectorEgressSettings",
      "ingressSettings",
      "timeout",
      "maxInstances",
      "minInstances",
      "availableMemoryMb"
    );
    want.endpoints[region] = want.endpoints[region] || {};
    want.endpoints[region][endpoint.id] = endpoint;
  }
}<|MERGE_RESOLUTION|>--- conflicted
+++ resolved
@@ -10,10 +10,6 @@
 import * as args from "../../args";
 import * as runtimes from "../../runtimes";
 import { STORAGE_V2_EVENTS } from "../../eventTypes";
-import {
-  parseSecretResourceName,
-  parseSecretVersionResourceName,
-} from "../../../../gcp/secretManager";
 
 const TRIGGER_PARSER = path.resolve(__dirname, "./triggerParser.js");
 
@@ -228,41 +224,11 @@
     if (annotation.secrets) {
       const secretEnvs: backend.SecretEnvVar[] = [];
       for (const secret of annotation.secrets) {
-<<<<<<< HEAD
-        if (secret.includes("/")) {
-          // Assume full secret resource name, either a secret or a secret version name.
-          //   (e.g. projects/my-project/secrets/MY_API_KEY/versions/2)
-          const parsedSecret = parseSecretResourceName(secret);
-          const secretEnv: backend.SecretEnvVar = {
-            key: parsedSecret.name,
-            secret: parsedSecret.name,
-            projectId: parsedSecret.projectId,
-          };
-          if (secret.includes("/versions/")) {
-            const secretVersion = parseSecretVersionResourceName(secret);
-            secretEnv.version = secretVersion.version;
-          }
-          secretEnvs.push(secretEnv);
-        } else {
-          // Assume secret resource id (e.g. MY_API_KEY[@VERSION]).
-          const [key, version] = secret.split("@");
-          const secretEnv: backend.SecretEnvVar = {
-            key,
-            projectId,
-            secret: key,
-          };
-          if (version != undefined) {
-            secretEnv.version = version;
-          }
-          secretEnvs.push(secretEnv);
-        }
-=======
         const secretEnv: backend.SecretEnvVar = {
           secret,
           key: secret,
         };
         secretEnvs.push(secretEnv);
->>>>>>> 08f22361
       }
       endpoint.secretEnvironmentVariables = secretEnvs;
     }
