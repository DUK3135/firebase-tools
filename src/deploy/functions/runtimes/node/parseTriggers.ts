import * as path from "path";
import * as _ from "lodash";
import { fork } from "child_process";

import { FirebaseError } from "../../../../error";
import { logger } from "../../../../logger";
import * as backend from "../../backend";
import * as api from "../../../../api";
import * as proto from "../../../../gcp/proto";
import * as args from "../../args";
import * as runtimes from "../../runtimes";
import { STORAGE_V2_EVENTS } from "../../eventTypes";
import { parseSecretVersionResourceName } from "../../../../gcp/secretManager";

const TRIGGER_PARSER = path.resolve(__dirname, "./triggerParser.js");

export interface ScheduleRetryConfig {
  retryCount?: number;
  maxRetryDuration?: string;
  minBackoffDuration?: string;
  maxBackoffDuration?: string;
  maxDoublings?: number;
}

/**
 * Configuration options for scheduled functions.
 */
export interface ScheduleAnnotation {
  schedule: string;
  timeZone?: string;
  retryConfig?: ScheduleRetryConfig;
}

// Defined in firebase-functions/src/cloud-function.ts
export interface TriggerAnnotation {
  name: string;
  platform?: "gcfv1" | "gcfv2";
  labels?: Record<string, string>;
  entryPoint: string;
  vpcConnector?: string;
  vpcConnectorEgressSettings?: string;
  ingressSettings?: string;
  availableMemoryMb?: number;
  timeout?: proto.Duration;
  maxInstances?: number;
  minInstances?: number;
  serviceAccountEmail?: string;
  secrets?: string[];
  httpsTrigger?: {
    invoker?: string[];
  };
  eventTrigger?: {
    eventType: string;
    resource: string;
    // Deprecated
    service: string;
  };
  taskQueueTrigger?: {
    rateLimits?: {
      maxBurstSize?: number;
      maxConcurrentDispatches?: number;
      maxDispatchesPerSecond?: number;
    };
    retryConfig?: {
      maxAttempts?: number;
      maxRetryDuration?: proto.Duration;
      minBackoff?: proto.Duration;
      maxBackoff?: proto.Duration;
      maxDoublings?: number;
    };
    invoker?: string[];
  };
  failurePolicy?: {};
  schedule?: ScheduleAnnotation;
  timeZone?: string;
  regions?: string[];
  concurrency?: number;
}

/**
 * Removes any inspect options (`inspect` or `inspect-brk`) from options so the forked process is able to run (otherwise
 * it'll inherit process values and will use the same port).
 * @param options From either `process.execArgv` or `NODE_OPTIONS` envar (which is a space separated string)
 * @return `options` without any `inspect` or `inspect-brk` values
 */
function removeInspectOptions(options: string[]): string[] {
  return options.filter((opt) => !opt.startsWith("--inspect"));
}

function parseTriggers(
  projectId: string,
  sourceDir: string,
  configValues: backend.RuntimeConfigValues,
  envs: backend.EnvironmentVariables
): Promise<TriggerAnnotation[]> {
  return new Promise((resolve, reject) => {
    const env = { ...envs } as NodeJS.ProcessEnv;
    env.GCLOUD_PROJECT = projectId;
    if (!_.isEmpty(configValues)) {
      env.CLOUD_RUNTIME_CONFIG = JSON.stringify(configValues);
    }

    const execArgv = removeInspectOptions(process.execArgv);
    if (env.NODE_OPTIONS) {
      env.NODE_OPTIONS = removeInspectOptions(env.NODE_OPTIONS.split(" ")).join(" ");
    }

    const parser = fork(TRIGGER_PARSER, [sourceDir], {
      silent: true,
      env: env,
      execArgv: execArgv,
    });

    parser.on("message", (message) => {
      if (message.triggers) {
        resolve(message.triggers);
      } else if (message.error) {
        reject(new FirebaseError(message.error, { exit: 1 }));
      }
    });

    parser.on("exit", (code) => {
      if (code !== 0) {
        reject(
          new FirebaseError(
            "There was an unknown problem while trying to parse function triggers.",
            { exit: 2 }
          )
        );
      }
    });
  });
}

// Currently we always use JS trigger parsing
export function useStrategy(context: args.Context): Promise<boolean> {
  return Promise.resolve(true);
}

export async function discoverBackend(
  projectId: string,
  sourceDir: string,
  runtime: runtimes.Runtime,
  configValues: backend.RuntimeConfigValues,
  envs: backend.EnvironmentVariables
): Promise<backend.Backend> {
  const triggerAnnotations = await parseTriggers(projectId, sourceDir, configValues, envs);
  const want: backend.Backend = { ...backend.empty(), environmentVariables: envs };
  for (const annotation of triggerAnnotations) {
    addResourcesToBackend(projectId, runtime, annotation, want);
  }
  return want;
}

export function addResourcesToBackend(
  projectId: string,
  runtime: runtimes.Runtime,
  annotation: TriggerAnnotation,
  want: backend.Backend
): void {
  Object.freeze(annotation);
  // Every trigger annotation is at least a function
  for (const region of annotation.regions || [api.functionsDefaultRegion]) {
    let triggered: backend.Triggered;

    // +!! is 1 for truthy values and 0 for falsy values
    const triggerCount =
      +!!annotation.httpsTrigger + +!!annotation.eventTrigger + +!!annotation.taskQueueTrigger;
    if (triggerCount != 1) {
      throw new FirebaseError(
        "Unexpected annotation generated by the Firebase Functions SDK. This should never happen."
      );
    }

    if (annotation.taskQueueTrigger) {
      triggered = { taskQueueTrigger: annotation.taskQueueTrigger };
      want.requiredAPIs["cloudtasks"] = "cloudtasks.googleapis.com";
    } else if (annotation.httpsTrigger) {
      const trigger: backend.HttpsTrigger = {};
      if (annotation.failurePolicy) {
        logger.warn(`Ignoring retry policy for HTTPS function ${annotation.name}`);
      }
      proto.copyIfPresent(trigger, annotation.httpsTrigger, "invoker");
      triggered = { httpsTrigger: trigger };
    } else if (annotation.schedule) {
      want.requiredAPIs["pubsub"] = "pubsub.googleapis.com";
      want.requiredAPIs["scheduler"] = "cloudscheduler.googleapis.com";
      triggered = { scheduleTrigger: annotation.schedule };
    } else {
      triggered = {
        eventTrigger: {
          eventType: annotation.eventTrigger!.eventType,
          eventFilters: {
            resource: annotation.eventTrigger!.resource,
          },
          retry: !!annotation.failurePolicy,
        },
      };

      // TODO: yank this edge case for a v2 trigger on the pre-container contract
      // once we use container contract for the functionsv2 experiment.
      if (STORAGE_V2_EVENTS.find((event) => event === (annotation.eventTrigger?.eventType || ""))) {
        triggered.eventTrigger.eventFilters = {
          bucket: annotation.eventTrigger!.resource,
        };
      }
    }
    const endpoint: backend.Endpoint = {
      platform: annotation.platform || "gcfv1",
      id: annotation.name,
      region: region,
      project: projectId,
      entryPoint: annotation.entryPoint,
      runtime: runtime,
      ...triggered,
    };
<<<<<<< HEAD

    if (annotation.vpcConnector) {
=======
    if (annotation.vpcConnector != null) {
>>>>>>> 754c8e43
      let maybeId = annotation.vpcConnector;
      if (maybeId && !maybeId.includes("/")) {
        maybeId = `projects/${projectId}/locations/${region}/connectors/${maybeId}`;
      }
      endpoint.vpcConnector = maybeId;
    }

    if (annotation.secrets) {
      const secretEnvs: backend.SecretEnvVar[] = [];
      for (const secret of annotation.secrets) {
        if (secret.includes("/")) {
          // Assume full secret resource name
          //   (e.g. projects/my-project/secrets/MY_API_KEY/versions/2)
          const secretVersion = parseSecretVersionResourceName(secret);
          secretEnvs.push({
            key: secretVersion.secret.name,
            secret: secretVersion.secret.name,
            projectId: secretVersion.secret.projectId,
            version: secretVersion.version,
          });
        } else {
          // Assume secret resource id (e.g. MY_API_KEY[@VERSION]).
          const [key, version] = secret.split("@");
          const secretEnv: backend.SecretEnvVar = {
            key,
            projectId,
            secret: key,
          };
          if (version != undefined) {
            secretEnv.version = version;
          }
          secretEnvs.push(secretEnv);
        }
      }
      endpoint.secretEnvironmentVariables = secretEnvs;
    }

    proto.copyIfPresent(
      endpoint,
      annotation,
      "concurrency",
      "serviceAccountEmail",
      "labels",
      "vpcConnectorEgressSettings",
      "ingressSettings",
      "timeout",
      "maxInstances",
      "minInstances",
      "availableMemoryMb"
    );
    want.endpoints[region] = want.endpoints[region] || {};
    want.endpoints[region][endpoint.id] = endpoint;
  }
}<|MERGE_RESOLUTION|>--- conflicted
+++ resolved
@@ -214,12 +214,7 @@
       runtime: runtime,
       ...triggered,
     };
-<<<<<<< HEAD
-
-    if (annotation.vpcConnector) {
-=======
     if (annotation.vpcConnector != null) {
->>>>>>> 754c8e43
       let maybeId = annotation.vpcConnector;
       if (maybeId && !maybeId.includes("/")) {
         maybeId = `projects/${projectId}/locations/${region}/connectors/${maybeId}`;
