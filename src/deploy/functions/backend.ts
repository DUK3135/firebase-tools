--- conflicted
+++ resolved
@@ -167,10 +167,6 @@
 export interface SecretEnvVar {
   key: string;
   secret: string;
-<<<<<<< HEAD
-  projectId: string;
-=======
->>>>>>> b44f1955
   version?: string;
 }
 
