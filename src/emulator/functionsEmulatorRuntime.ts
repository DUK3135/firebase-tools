--- conflicted
+++ resolved
@@ -956,19 +956,11 @@
 }
 
 async function invokeTrigger(frb: FunctionsRuntimeBundle): Promise<void> {
-<<<<<<< HEAD
   new EmulatorLog("INFO", "runtime-status", `Beginning execution of "${FUNCTION_TARGET_NAME}"`, {
     frb,
   }).log();
 
   logDebug(`Running ${FUNCTION_TARGET_NAME} in signature ${FUNCTION_SIGNATURE}`);
-=======
-  new EmulatorLog("INFO", "runtime-status", `Beginning execution of "${frb.triggerId}"`, {
-    frb,
-  }).log();
-
-  logDebug(`Running ${frb.triggerId} in signature ${FUNCTION_SIGNATURE}`);
->>>>>>> 41696b3c
 
   let seconds = 0;
   const timerId = setInterval(() => {
@@ -1125,11 +1117,7 @@
       new EmulatorLog(
         "FATAL",
         "runtime-status",
-<<<<<<< HEAD
         `Failed to initialize and load trigger. This shouldn't happen: ${e.message}`
-=======
-        `Failed to initialize and load trigger. This shouldn't happen.`
->>>>>>> 41696b3c
       ).log();
       await flushAndExit(1);
       return;
